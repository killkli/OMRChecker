--- conflicted
+++ resolved
@@ -78,17 +78,10 @@
 
         self.QBlocks = []
         # throw exception on key not exist
-<<<<<<< HEAD
-        self.dims = jsonObj["Dimensions"]
-        self.bubbleDims = jsonObj["BubbleDimensions"]
-        self.concatenations = jsonObj["Concatenations"]
-        self.singles = jsonObj["Singles"]
-=======
         self.dims = json_obj["Dimensions"]
         self.bubbleDims = json_obj["BubbleDimensions"]
         self.concats = json_obj["Concatenations"]
         self.singles = json_obj["Singles"]
->>>>>>> 8bd9f329
 
         # Add new qTypes from template
         if "qTypes" in json_obj:
@@ -101,17 +94,12 @@
         if "Marker" in self.options:
             MARKER_PATH = os.path.join(os.path.dirname(template_filename), self.options["Marker"])
             marker = cv2.imread(MARKER_PATH,cv2.IMREAD_GRAYSCALE) #,cv2.CV_8UC1/IMREAD_COLOR/UNCHANGED
-
             print("Found marker at:", MARKER_PATH, "Shape:", marker.shape)
             marker = resize_util(marker, int(uniform_width/templ_scale_fac))
             marker = cv2.GaussianBlur(marker, (5, 5), 0)
             marker = cv2.normalize(marker, None, alpha=0, beta=255, norm_type=cv2.NORM_MINMAX)
             # marker_eroded_sub = marker-cv2.erode(marker,None)
             self.marker = marker - cv2.erode(marker, kernel=np.ones((5,5)),iterations=5)
-            # lonmarkerinv = cv2.imread('inputs/omr_autorotate.jpg',cv2.IMREAD_GRAYSCALE)
-            # lonmarkerinv = imutils.rotate_bound(lonmarkerinv,angle=180)
-            # lonmarkerinv = imutils.resize(lonmarkerinv,height=int(lonmarkerinv.shape[1]*0.75))
-            # cv2.imwrite('inputs/lonmarker-inv-resized.jpg',lonmarkerinv)
         else:
             self.marker = None
 
